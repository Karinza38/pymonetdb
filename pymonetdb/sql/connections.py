--- conflicted
+++ resolved
@@ -25,13 +25,10 @@
                  database, hostname=None, port=50000, username="monetdb",
                  password="monetdb", unix_socket=None, autocommit=False,
                  host=None, user=None, connect_timeout=-1,
-<<<<<<< HEAD
+                 binary=1, replysize=None, maxprefetch=None,
                  use_tls=False, server_cert=None,
                  client_key=None, client_cert=None, client_key_password=None,
                  dangerous_tls_nocheck=None,
-=======
-                 binary=1, replysize=None, maxprefetch=None,
->>>>>>> f420fd17
                  ):
         """ Set up a connection to a MonetDB SQL database.
 
@@ -51,7 +48,12 @@
             enable/disable auto commit (default: false)
         connect_timeout (int)
             the socket timeout while connecting
-<<<<<<< HEAD
+        binary (int)
+            enable binary result sets when possible if > 0 (default: 1)
+        replysize(int)
+            number of rows to retrieve immediately after query execution (default: 100, -1 means everything)
+        maxprefetch(int)
+            max. number of rows to prefetch during Cursor.fetchone() or Cursor.fetchmany()
         use_tls (bool)
             whether to secure (encrypt) the connection
         server_cert (str)
@@ -65,14 +67,6 @@
             optional password to decrypt client_key with
         dangerous_tls_nocheck (str)
             optional comma separated list of security checks to disable. possible values: 'host' and 'cert'
-=======
-        binary (int)
-            enable binary result sets when possible if > 0 (default: 1)
-        replysize(int)
-            number of rows to retrieve immediately after query execution (default: 100, -1 means everything)
-        maxprefetch(int)
-            max. number of rows to prefetch during Cursor.fetchone() or Cursor.fetchmany()
->>>>>>> f420fd17
 
         **MAPI URI Syntax**:
 
@@ -130,15 +124,11 @@
         self.mapi.connect(hostname=hostname, port=int(port), username=username,
                           password=password, database=database, language="sql",
                           unix_socket=unix_socket, connect_timeout=connect_timeout,
-<<<<<<< HEAD
                           use_tls=use_tls, server_cert=server_cert,
                           client_key=client_key, client_cert=client_cert,
                           client_key_password=client_key_password,
                           dangerous_tls_nocheck=dangerous_tls_nocheck,
-                          handshake_options=handshake_options)
-=======
                           handshake_options_callback=handshake_options_callback)
->>>>>>> f420fd17
 
         self._current_replysize = policy.handshake_reply_size()
         self._current_timezone_seconds_east = handshake_timezone_offset

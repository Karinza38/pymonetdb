# This Source Code Form is subject to the terms of the Mozilla Public
# License, v. 2.0.  If a copy of the MPL was not distributed with this
# file, You can obtain one at http://mozilla.org/MPL/2.0/.
#
# Copyright 1997 - July 2008 CWI, August 2008 - 2016 MonetDB B.V.

from datetime import datetime, timedelta, timezone
import logging
import platform

from pymonetdb.sql import cursors
from pymonetdb import exceptions
from pymonetdb import mapi

logger = logging.getLogger("pymonetdb")


class Connection:
    """A MonetDB SQL database connection"""
    default_cursor = cursors.Cursor

    def __init__(self, database, hostname=None, port=50000, username="monetdb",
                 password="monetdb", unix_socket=None, autocommit=False,
                 host=None, user=None, use_tls=False, server_cert=None, connect_timeout=-1,
                 dangerous_tls_nocheck=None,
                 ):
        """ Set up a connection to a MonetDB SQL database.

        database (str)
            name of the database, or MAPI URI (see below)
        hostname (str)
            Hostname where MonetDB is running
        port (int)
            port to connect to (default: 50000)
        username (str)
            username for connection (default: "monetdb")
        password (str)
            password for connection (default: "monetdb")
        unix_socket (str)
            socket to connect to. used when hostname not set (default: "/tmp/.s.monetdb.50000")
        autocommit (bool)
            enable/disable auto commit (default: false)
        connect_timeout (int)
            the socket timeout while connecting
<<<<<<< HEAD
        use_tls (bool)
            whether to secure (encrypt) the connection
        server_cert (str)
            optional path to TLS certificate expected from server
        dangerous_tls_nocheck (str)
            optional comma separated list of security checks to disable. possible values: 'host' and 'cert'
        MAPI URI Syntax
        ~~~~~~~~~~~~~~~
=======

        **MAPI URI Syntax**:
>>>>>>> 63fd10ac

        tcp socket
            mapi:monetdb://[<username>[:<password>]@]<host>[:<port>]/<database>
        unix domain socket
            mapi:monetdb:///[<username>[:<password>]@]path/to/socket?database=<database>
        """

        self.autocommit = autocommit
        self.sizeheader = True
        self.replysize = 0

        # The DB API spec is not specific about this
        if host:
            hostname = host
        if user:
            username = user

        if platform.system() == "Windows" and not hostname:
            hostname = "localhost"

        # Level numbers taken from mapi.h.
        # The options start out with member .sent set to False.
        handshake_options = [
            mapi.HandshakeOption(1, "auto_commit", self.set_autocommit, autocommit),
            mapi.HandshakeOption(2, "reply_size", self.set_replysize, 100),
            mapi.HandshakeOption(3, "size_header", self.set_sizeheader, True),
            mapi.HandshakeOption(5, "time_zone", self.set_timezone, _local_timezone_offset_seconds()),
        ]

        self.mapi = mapi.Connection()
        self.mapi.connect(hostname=hostname, port=int(port), username=username,
                          password=password, database=database, language="sql",
                          unix_socket=unix_socket, connect_timeout=connect_timeout,
                          use_tls=use_tls, server_cert=server_cert,
                          dangerous_tls_nocheck=dangerous_tls_nocheck,
                          handshake_options=handshake_options)

        # self.mapi.connect() has set .sent to True for all items that
        # have already been arranged during the initial challenge/response.
        # Now take care of the rest.
        for option in handshake_options:
            if not option.sent:
                option.fallback(option.value)

    def close(self):
        """ Close the connection.

        The connection will be unusable from this
        point forward; an Error exception will be raised if any operation
        is attempted with the connection. The same applies to all cursor
        objects trying to use the connection.  Note that closing a connection
        without committing the changes first will cause an implicit rollback
        to be performed.
        """
        if self.mapi:
            if not self.autocommit:
                self.rollback()
            self.mapi.disconnect()
            self.mapi = None
        else:
            raise exceptions.Error("already closed")

    def __enter__(self):
        """This method is invoked when this Connection is used in a with-statement.
        """
        return self

    def __exit__(self, exc_type, exc_val, exc_tb):
        """This method is invoked when this Connection is used in a with-statement.
        """
        try:
            self.close()
        except exceptions.Error:
            pass
        # Propagate any errors
        return False

    def set_autocommit(self, autocommit):
        """
        Set auto commit on or off. 'autocommit' must be a boolean
        """
        self.command("Xauto_commit %s" % int(autocommit))
        self.autocommit = autocommit

    def set_sizeheader(self, sizeheader):
        """
        Set sizeheader on or off. When enabled monetdb will return
        the size a type. 'sizeheader' must be a boolean.
        """
        self.command("Xsizeheader %s" % int(sizeheader))
        self.sizeheader = sizeheader

    def set_replysize(self, replysize):
        self.command("Xreply_size %s" % int(replysize))
        self.replysize = replysize

    def set_timezone(self, seconds_east_of_utc):
        hours = int(seconds_east_of_utc / 3600)
        remaining = seconds_east_of_utc - 3600 * hours
        minutes = int(remaining / 60)
        cmd = f"SET TIME ZONE INTERVAL '{hours:+03}:{abs(minutes):02}' HOUR TO MINUTE;"
        c = self.cursor()
        c.execute(cmd)
        c.close()

    def set_uploader(self, uploader):
        """
        Register an Uploader object which will handle file upload requests.

        Must be an instance of class pymonetdb.Uploader or None.
        """
        self.mapi.set_uploader(uploader)

    def set_downloader(self, downloader):
        """
        Register a Downloader object which will handle file download requests.

        Must be an instance of class pymonetdb.Downloader or None
        """
        self.mapi.set_downloader(downloader)

    def commit(self):
        """
        Commit any pending transaction to the database. Note that
        if the database supports an auto-commit feature, this must
        be initially off. An interface method may be provided to
        turn it back on.

        Database modules that do not support transactions should
        implement this method with void functionality.
        """
        self.__mapi_check()
        return self.cursor().execute('COMMIT')

    def rollback(self):
        """
        This method is optional since not all databases provide
        transaction support.

        In case a database does provide transactions this method
        causes the database to roll back to the start of any
        pending transaction.  Closing a connection without
        committing the changes first will cause an implicit
        rollback to be performed.
        """
        self.__mapi_check()
        return self.cursor().execute('ROLLBACK')

    def cursor(self):
        """
        Return a new Cursor Object using the connection.  If the
        database does not provide a direct cursor concept, the
        module will have to emulate cursors using other means to
        the extent needed by this specification.
        """
        return cursors.Cursor(self)

    def execute(self, query):
        """ use this for executing SQL queries """
        return self.command('s' + query + '\n;')

    def command(self, command):
        """ use this function to send low level mapi commands """
        self.__mapi_check()
        return self.mapi.cmd(command)

    def __mapi_check(self):
        """ check if there is a connection with a server """
        if not self.mapi:
            raise exceptions.Error("connection closed")
        return True

    def settimeout(self, timeout):
        """ set the amount of time before a connection times out """
        self.mapi.socket.settimeout(timeout)

    def gettimeout(self):
        """ get the amount of time before a connection times out """
        return self.mapi.socket.gettimeout()

    # these are required by the python DBAPI
    Warning = exceptions.Warning
    Error = exceptions.Error
    InterfaceError = exceptions.InterfaceError
    DatabaseError = exceptions.DatabaseError
    DataError = exceptions.DataError
    OperationalError = exceptions.OperationalError
    IntegrityError = exceptions.IntegrityError
    InternalError = exceptions.InternalError
    ProgrammingError = exceptions.ProgrammingError
    NotSupportedError = exceptions.NotSupportedError


def _local_timezone_offset_seconds():
    # local time
    our_now = datetime.now().replace(microsecond=0).astimezone()
    # same year/month/day/hour/min/etc, but marked as UTC
    utc_now = our_now.replace(tzinfo=timezone(timedelta(0)))
    # UTC reaches a given hour/min/seconds combination later than
    # the time zones east of UTC do. This means the offset is
    # positive if we are east.
    return round(utc_now.timestamp() - our_now.timestamp())<|MERGE_RESOLUTION|>--- conflicted
+++ resolved
@@ -42,19 +42,14 @@
             enable/disable auto commit (default: false)
         connect_timeout (int)
             the socket timeout while connecting
-<<<<<<< HEAD
         use_tls (bool)
             whether to secure (encrypt) the connection
         server_cert (str)
             optional path to TLS certificate expected from server
         dangerous_tls_nocheck (str)
             optional comma separated list of security checks to disable. possible values: 'host' and 'cert'
-        MAPI URI Syntax
-        ~~~~~~~~~~~~~~~
-=======
 
         **MAPI URI Syntax**:
->>>>>>> 63fd10ac
 
         tcp socket
             mapi:monetdb://[<username>[:<password>]@]<host>[:<port>]/<database>
